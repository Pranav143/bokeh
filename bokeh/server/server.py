''' Provides a Server which instantiates Application instances as clients connect

'''
from __future__ import absolute_import, print_function

import atexit
import logging
log = logging.getLogger(__name__)
<<<<<<< HEAD
=======
import signal
import sys
>>>>>>> 9210f288

from tornado.httpserver import HTTPServer
from tornado.ioloop import IOLoop

from .tornado import BokehTornado

from bokeh import __version__

from bokeh.application import Application

from bokeh.resources import DEFAULT_SERVER_PORT

def _create_hosts_whitelist(host_list, port):
    if not host_list:
        return ['localhost:' + str(port)]

    hosts = []
    for host in host_list:
        if '*' in host:
            log.warning('Host wildcard %r can expose the application to HTTP '
                        'host header attacks. Host wildcard should only be '
                        'used for testing purpose.', host)
        if host == '*':
            # do not append the :80 port suffix in that case: any port is
            # accepted
            hosts.append(host)
            continue
        parts = host.split(':')
        if len(parts) == 1:
            if parts[0] == "":
                raise ValueError("Empty host value")
            hosts.append(host+":80")
        elif len(parts) == 2:
            try:
                int(parts[1])
            except ValueError:
                raise ValueError("Invalid port in host value: %s" % host)
            if parts[0] == "":
                raise ValueError("Empty host value")
            hosts.append(host)
        else:
            raise ValueError("Invalid host value: %s" % host)
    return hosts


class Server(object):
    ''' A Server which creates a new Session for each connection, using an Application to initialize each Session.

    Args:
        applications (dict of str: bokeh.application.Application) or bokeh.application.Application:
            mapping from URL paths to Application instances, or a single Application to put at the root URL
            The Application is a factory for Document, with a new Document initialized for each Session.
            Each application should be identified by a path meant to go in a URL, like "/" or "/foo"
    Kwargs:
        num_procs (str):
            Number of worker processes for an app. Default to one. Using 0 will autodetect number of cores
    '''

    def __init__(self, applications, io_loop=None, **kwargs):
        log.info("Starting Bokeh server version %s" % __version__)

        if isinstance(applications, Application):
            self._applications = { '/' : applications }
        else:
            self._applications = applications

        tornado_kwargs = { key: kwargs[key] for key in ['extra_patterns',
                                                        'secret_key',
                                                        'sign_sessions',
                                                        'generate_session_ids',
                                                        'keep_alive_milliseconds',
                                                        'check_unused_sessions_milliseconds',
                                                        'unused_session_lifetime_milliseconds',
                                                        'stats_log_frequency_milliseconds']
                           if key in kwargs }

        prefix = kwargs.get('prefix')
        if prefix is None:
            prefix = ""
        prefix = prefix.strip("/")
        if prefix:
            prefix = "/" + prefix
        self._prefix = prefix

        self._port = DEFAULT_SERVER_PORT
        if 'port' in kwargs:
            self._port = kwargs['port']

        self._started = False
        self._stopped = False

        if io_loop is None:
            io_loop = IOLoop.current()
        self._loop = io_loop

        tornado_kwargs['io_loop'] = io_loop
        tornado_kwargs['hosts'] = _create_hosts_whitelist(kwargs.get('host'), self._port)
        tornado_kwargs['extra_websocket_origins'] = _create_hosts_whitelist(kwargs.get('allow_websocket_origin'), self._port)
        tornado_kwargs['use_index'] = kwargs.get('use_index', True)
        tornado_kwargs['redirect_root'] = kwargs.get('redirect_root', True)

        self._tornado = BokehTornado(self._applications, self.prefix, **tornado_kwargs)
        self._http = HTTPServer(self._tornado, xheaders=kwargs.get('use_xheaders', False))
        self._address = None

        if 'address' in kwargs:
            self._address = kwargs['address']

        self._num_procs = kwargs.get('num_procs', 1)
        if self._num_procs != 1:
            assert all(app.safe_to_fork for app in self._applications.values()), (
                      'User code has ran before attempting to run multiple '
                      'processes. This is considered an unsafe operation.')

        # these queue a callback on the ioloop rather than
        # doing the operation immediately (I think - havocp)
        self._http.bind(self._port, address=self._address)
        self._http.start(self._num_procs)
        self._tornado.initialize(**tornado_kwargs)

    @property
    def port(self):
        return self._port

    @property
    def address(self):
        return self._address

    @property
    def prefix(self):
        return self._prefix

    @property
    def io_loop(self):
        return self._loop

    def start(self):
        ''' Start the Bokeh Server and its background tasks.

        Notes:
            This method does not block and does not affect the state of
            the Tornado I/O loop.  You must start and stop the loop yourself.
        '''
        assert not self._started, "Already started"
        self._started = True
        self._tornado.start()

    def stop(self, wait=True):
        ''' Stop the Bokeh Server.

        Args:
            fast (boolean): whether to wait for orderly cleanup (default: True)

        Returns:
            None
        '''
        assert not self._stopped, "Already stopped"
        self._stopped = True
        self._tornado.stop(wait)

    def run_until_shutdown(self):
        ''' Run the Bokeh Server until shutdown is requested by the user,
        either via a Keyboard interrupt (Ctrl-C) or SIGTERM.
        '''
        if not self._started:
            self.start()
        # Install shutdown hooks
        atexit.register(self._atexit)
        signal.signal(signal.SIGTERM, self._sigterm)
        try:
            self._loop.start()
        except KeyboardInterrupt:
            print("\nInterrupted, shutting down")
        self.stop()

    _atexit_ran = False
    def _atexit(self):
        if self._atexit_ran:
            return
        self._atexit_ran = True

        log.debug("Shutdown: cleaning up")
        if not self._stopped:
            self.stop(wait=False)

    def _sigterm(self, signum, frame):
        print("Received signal %d, shutting down" % (signum,))
        # Tell self._loop.start() to return.
        self._loop.add_callback_from_signal(self._loop.stop)

    def unlisten(self):
        '''Stop listening on ports (Server will no longer be usable after calling this)

        Returns:
            None
        '''
        self._http.close_all_connections()
        self._http.stop()

    def get_session(self, app_path, session_id):
        '''Gets a session by name (session must already exist)'''

        return self._tornado.get_session(app_path, session_id)

    def get_sessions(self, app_path):
        '''Gets all live sessions for an application.'''

        return self._tornado.get_sessions(app_path)

    def show(self, app_path, browser=None, new='tab'):
        ''' Opens an app in a browser window or tab.

            Useful for testing server applications on your local desktop but
            should not call when running bokeh-server on an actual server.

        Args:
            app_path (str) : the app path to open
                The part of the URL after the hostname:port, with leading slash.

            browser (str, optional) : browser to show with (default: None)
                For systems that support it, the **browser** argument allows
                specifying which browser to display in, e.g. "safari", "firefox",
                "opera", "windows-default" (see the ``webbrowser`` module
                documentation in the standard lib for more details).

            new (str, optional) : window or tab (default: "tab")
                If ``new`` is 'tab', then opens a new tab.
                If ``new`` is 'window', then opens a new window.

        Returns:
            None
        '''
        if not app_path.startswith("/"):
            raise ValueError("app_path must start with a /")
        from bokeh.util.browser import view
        url = "http://localhost:%d%s%s" % (self.port, self.prefix, app_path)
        view(url, browser=browser, new=new)<|MERGE_RESOLUTION|>--- conflicted
+++ resolved
@@ -6,11 +6,8 @@
 import atexit
 import logging
 log = logging.getLogger(__name__)
-<<<<<<< HEAD
-=======
 import signal
 import sys
->>>>>>> 9210f288
 
 from tornado.httpserver import HTTPServer
 from tornado.ioloop import IOLoop
