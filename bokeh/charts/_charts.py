--- conflicted
+++ resolved
@@ -153,7 +153,6 @@
             xgrid(bool): whether to show the xgrid
             ygrid(bool): whether to shoe the ygrid
         """
-<<<<<<< HEAD
         if not self.doc._current_plot:
             # Add axis
             xaxis = self.make_axis("below", self.xscale, self.xlabel)
@@ -165,42 +164,19 @@
             if ygrid:
                 self.make_grid(1, yaxis.ticker)
 
-            # Add tools
+            # Add tools if supposed to
             if self.tools:
+                # need to add tool to all underlying plots
                 for plot in self._plots:
+                    # only add tools if the underlying plot hasn't been customized
+                    # by some user injection
                     if not plot.tools:
-                        if not self.categorical:
-                            pan = PanTool()
-                            wheelzoom = WheelZoomTool()
-                            reset = ResetTool()
-                            plot.add_tools(pan, wheelzoom, reset)
-                        previewsave = PreviewSaveTool()
-                        plot.add_tools(previewsave)
-=======
-        # Add axis
-        xaxis = self.make_axis("below", self.xscale, self.xlabel)
-        yaxis = self.make_axis("left", self.yscale, self.ylabel)
-
-        # Add grids
-        if xgrid:
-            self.make_grid(0, xaxis.ticker)
-        if ygrid:
-            self.make_grid(1, yaxis.ticker)
-
-        # Add tools if supposed to
-        if self.tools:
-            # need to add tool to all underlying plots
-            for plot in self._plots:
-                # only add tools if the underlying plot hasn't been customized
-                # by some user injection
-                if not plot.tools:
-                    # if True let's create the default tools
-                    if isinstance(self.tools, bool) and self.tools:
-                        self.tools = DEFAULT_TOOLS
-
-                    tool_objs = _process_tools_arg(plot, self.tools)
-                    plot.add_tools(*tool_objs)
->>>>>>> 0b7e50dc
+                        # if True let's create the default tools
+                        if isinstance(self.tools, bool) and self.tools:
+                            self.tools = DEFAULT_TOOLS
+
+                        tool_objs = _process_tools_arg(plot, self.tools)
+                        plot.add_tools(*tool_objs)
 
     def add_data_plot(self, x_range, y_range):
         """Add range data to the initialized empty attributes.
