""" Collection of core plotting objects, which can be represented in the
Javascript layer.  The object graph formed by composing the objects in
this module can be stored as a backbone.js model graph, and stored in a
plot server or serialized into JS for embedding in HTML or an IPython
notebook.
"""
from __future__ import absolute_import

import logging
logger = logging.getLogger(__file__)

import warnings

import numpy as np
from six import string_types

from . import _glyph_functions
<<<<<<< HEAD
from . import palettes
from .enums import DatetimeUnits, Dimension, Location, Orientation, Units
=======
from .enums import DatetimeUnits, Dimension, Location, MapType, Orientation, Units
>>>>>>> b770bcd3
from .glyphs import BaseGlyph
from .mixins import LineProps, TextProps
from .plot_object import PlotObject
from .properties import (
    Datetime, HasProps, Dict, Enum, Either, Float, Instance, Int,
    List, String, Color, Include, Bool, Tuple, Any
)
from .query import find
from .utils import nice_join

# TODO (bev) dupe, move to utils
class _list_attr_splat(list):
    def __setattr__(self, attr, value):
        for x in self:
            setattr(x, attr, value)

class DataSource(PlotObject):
    """ Base class for data sources """
    # List of names of the fields of each tuple in self.data
    # ordering is incoporated here
    column_names = List(String)
    selected = List(Int) # index of selected points

    def columns(self, *columns):
        """ Returns a ColumnsRef object that points to a column or set of
        columns on this data source
        """
        return ColumnsRef(source=self, columns=list(columns))

class ColumnsRef(HasProps):
    source = Instance(DataSource)
    columns = List(String)

class ColumnDataSource(DataSource):
    # Maps names of columns to sequences or arrays
    data = Dict(String, Any)

    # Maps field/column name to a DataRange or FactorRange object. If the
    # field is not in the dict, then a range is created automatically.
    cont_ranges = Dict(String, Instance(".objects.Range"))
    discrete_ranges = Dict(String, Instance(".objects.Range"))

    def __init__(self, *args, **kw):
        """ Modify the basic DataSource/PlotObj constructor so that if we
        are called with a single argument that is a dict, then we treat
        that implicitly as our "data" attribute.
        """
        if len(args) == 1 and "data" not in kw:
            kw["data"] = args[0]
        raw_data = kw.pop("data", {})
        if not isinstance(raw_data, dict):
            import pandas as pd
            if isinstance(raw_data, pd.DataFrame):
                raw_data = self.from_df(raw_data)
            else:
                raise ValueError("expected a dict or pandas.DataFrame, got %s" % raw_data)
        for name, data in raw_data.items():
            self.add(data, name)
        super(ColumnDataSource, self).__init__(**kw)

    @classmethod
    def from_df(cls, raw_data):
        dfindex = raw_data.index
        new_data = {}
        for colname in raw_data:
            new_data[colname] = raw_data[colname].tolist()
        if dfindex.name:
            new_data[dfindex.name] = dfindex.tolist()
        elif dfindex.names and not all([x is None for x in dfindex.names]):
            new_data["_".join(dfindex.names)] = dfindex.tolist()
        else:
            new_data["index"] = dfindex.tolist()
        return new_data

    def to_df(self):
        """convert data source to pandas dataframe
        local import of pandas because of possible compatability issues (pypy?)
        if we have column_names set, we use those, otherwise we let
        pandas infer the column names.  column_names can be used to
        either order or filter the columns here.
        """
        import pandas as pd
        if self.column_names:
            return pd.DataFrame(self.data, columns=self.column_names)
        else:
            return pd.DataFrame(self.data)

    def add(self, data, name=None):
        """ Appends the data to the list of columns.  Returns the name
        that was inserted.
        """
        if name is None:
            n = len(self.data)
            while "Series %d"%n in self.data:
                n += 1
            name = "Series %d"%n
        self.column_names.append(name)
        self.data[name] = data
        return name

    def remove(self, name):
        try:
            self.column_names.remove(name)
            del self.data[name]
        except (ValueError, KeyError):
            warnings.warn("Unable to find column '%s' in datasource" % name)

class ServerDataSource(DataSource):
    data_url = String()
    owner_username = String()

    # allow us to add some data that isn't on the remote source
    # and join it to the remote data
    data = Dict(String, Any)

    # Paramters of data transformation operations
    # The 'Any' is used to pass primtives around.  Minimally, a tag to say which downsample routine to use.  In some downsamplers, parameters are passed this way too.
    # TODO: Find/create a property type for 'any primitive/atomic value'
    transform = Dict(String,Either(Instance(PlotObject), Any))

class Range(PlotObject):
    pass

class Range1d(Range):
    """ Represents a fixed range [start, end] in a scalar dimension. """
    start = Either(Float, Datetime, Int)
    end = Either(Float, Datetime, Int)

class DataRange(Range):
    sources = List(Instance(ColumnsRef))

    def finalize(self, models):
        props = super(DataRange, self).finalize(models)
        props['sources'] = [ ColumnsRef(**source) for source in props['sources'] ]
        return props

class DataRange1d(DataRange):
    """ Represents an auto-fitting range in a scalar dimension. """
    rangepadding = Float(0.1)
    start = Float
    end = Float

class FactorRange(Range):
    """ Represents a range in a categorical dimension """
    factors = List(Any)

class Renderer(PlotObject):
    pass

class Ticker(PlotObject):
    """ Base class for all ticker types. """
    num_minor_ticks = Int(5)

class AdaptiveTicker(Ticker):
    """ Generate nice round ticks at any magnitude.

    Creates ticks that are `base` multiples of a set of given
    mantissas. For example, with base=10 and mantissas=[1, 2, 5] this
    ticker will generate the sequence:

            ..., 0.1, 0.2, 0.5, 1, 2, 5, 10, 20, 50, 100, ...

    Attributes:
        base (float) : multiplier for scaling mantissas
        mantissas list(float) : numbers to generate multiples of
        min_interval (float) : smallest interval between two ticks
        max_interval (float) : largest interval between two ticks

    """
    base = Float(10.0)
    mantissas = List(Float, [2, 5, 10])
    min_interval = Float(0.0)
    max_interval = Float(100.0)

class CompositeTicker(Ticker):
    """ Combine different tickers at different scales.

    Uses the `min_interval` and `max_interval` interval attributes of the
    tickers to order the tickers. The supplied tickers should be in order.
    Specifically, if S comes before T, then it should be the case that:

        S.get_max_interval() < T.get_min_interval()

    Attributes:
        tickers (Ticker) : a list of tickers in increasing interval size

    """
    tickers = List(Instance(Ticker))

class SingleIntervalTicker(Ticker):
    """ Generate evenly spaced ticks at a fixed interval regardless of scale.

    Attributes:
        interval (float) : interval between two ticks
    """
    interval = Float

class DaysTicker(Ticker):
    """ Generate ticks spaced apart by specific, even multiples of days.

    Attributes:
        days (int) : intervals of days to use

    """
    days = List(Int)

class MonthsTicker(Ticker):
    """ Generate ticks spaced apart by specific, even multiples of months.

    Attributes:
        months (int) : intervals of months to use

    """
    months = List(Int)

class YearsTicker(Ticker):
    """ Generate ticks spaced even numbers of years apart. """
    pass

class BasicTicker(Ticker):
    """ Generate ticks on a linear scale. """
    pass

class LogTicker(Ticker):
    """ Generate ticks on a log scale. """
    pass

class CategoricalTicker(Ticker):
    """ Generate ticks for categorical ranges. """
    pass

class DatetimeTicker(Ticker):
    """ Generate nice ticks across different date and time scales. """
    pass

class TickFormatter(PlotObject):
    """ Base class for all tick formatter types. """
    pass

class BasicTickFormatter(TickFormatter):
    """ Format ticks as generic numbers from a continuous numeric range

    Attributes:
        precision ('auto' or int) : how many digits of precision to display
        use_scientific (bool) : whether to switch to scientific notation
            when to switch controlled by `power_limit_low` and `power_limit_high`
        power_limit_high (int) : use scientific notation on numbers this large
        power_limit_low (int) : use scientific notation on numbers this small

    """
    precision = Either(Enum('auto'), Int)
    use_scientific = Bool(True)
    power_limit_high = Int(5)
    power_limit_low = Int(-3)

class LogTickFormatter(TickFormatter):
    """ Format ticks as powers of 10.

    Often useful in conjuction with a `LogTicker`

    """
    pass

class CategoricalTickFormatter(TickFormatter):
    """ Format ticks as categories from categorical ranges"""
    pass

class DatetimeTickFormatter(TickFormatter):
    """ Represents a categorical tick formatter for an axis object """
    formats = Dict(Enum(DatetimeUnits), List(String))

class ColorMapper(PlotObject):
    ''' Base class for color mapper objects. '''
    pass

class LinearColorMapper(ColorMapper):

    # TODO (bev) use Array property
    palette = Any # Array
    low = Float
    high = Float

    reserve_color = Color("#ffffff") #TODO: What is the color code for transparent???

    def __init__(self, *args, **kwargs):
        pal = args[0] if len(args) > 0 else kwargs.get('palette', [])
        
        if isinstance(pal, string_types):
            palette = getattr(palettes, pal, None)
            if palette is None:
                raise ValueError("Unknown palette name '%s'" % pal)
            kwargs['palette'] = np.array(palette)
        else:
            if not all(isinstance(x, string_types) and x.startswith('#') for x in pal):
                raise ValueError("Malformed palette: '%s'" % pal)
            kwargs['palette'] = np.array(pal)

        super(LinearColorMapper, self).__init__(**kwargs)

    def map_from_index(self, indices):
        return self.palette[np.array(indices)]

    def map_from_value(self, values):
        x = np.array(values)

        if self.low: low = self.low
        else: low = min(values)

        if self.high: high = self.high
        else: high = max(values)

        N = len(self.palette)
        scale = N/float(high-low)
        offset = -scale*low

        indices = np.floor(x*scale+offset).astype('int')
        indices[indices==len(self.palette)] -= 1
        return self.palette[indices]

    def reverse(self):
        self.palette = self.palette[::-1]

class Glyph(Renderer):
    server_data_source = Instance(ServerDataSource)
    data_source = Instance(DataSource)
    x_range_name = String('default')
    y_range_name = String('default')

    # How to intepret the values in the data_source
    units = Enum(Units)

    glyph = Instance(BaseGlyph)

    # Optional glyph used when data is selected.
    selection_glyph = Instance(BaseGlyph)
    # Optional glyph used when data is unselected.
    nonselection_glyph = Instance(BaseGlyph)

    def vm_serialize(self):
        # Glyphs need to serialize their state a little differently,
        # because the internal glyph instance is turned into a glyphspec
        data =  {"id" : self._id,
                 "data_source": self.data_source,
                 "server_data_source" : self.server_data_source,
                 "x_range_name": self.x_range_name,
                 "y_range_name": self.y_range_name,
                 "glyphspec": self.glyph.to_glyphspec(),
                 "name": self.name,
                 }
        data.update(self.glyph.changed_properties_with_values())
        if self.selection_glyph:
            data['selection_glyphspec'] = self.selection_glyph.to_glyphspec()
        if self.nonselection_glyph:
            data['nonselection_glyphspec'] = self.nonselection_glyph.to_glyphspec()
        return data

    def finalize(self, models):
        props = super(Glyph, self).finalize(models)

        if hasattr(self, "_special_props"):
            glyphspec = self._special_props.pop('glyphspec', None)
            if glyphspec is not None:
                cls = PlotObject.get_class(glyphspec.pop('type'))
                props['glyph'] = cls(**glyphspec)

            selection_glyphspec = self._special_props.pop('selection_glyphspec', None)
            if selection_glyphspec is not None:
                cls = PlotObject.get_class(selection_glyphspec.pop('type'))
                props['selection_glyph'] = cls(**selection_glyphspec)

            nonselection_glyphspec = self._special_props.pop('nonselection_glyphspec', None)
            if nonselection_glyphspec is not None:
                cls = PlotObject.get_class(nonselection_glyphspec.pop('type'))
                props['nonselection_glyph'] = cls(**nonselection_glyphspec)

        return props

class Widget(PlotObject):
    disabled = Bool(False)

class Canvas(PlotObject):
    # TODO (bev) remove default dims here, see #561
    def __init__(self, canvas_height=600, canvas_width=600, **kwargs):
        kwargs['canvas_width'] = canvas_width
        kwargs['canvas_height'] = canvas_height
        super(Canvas, self).__init__(**kwargs)
    botton_bar = Bool(True)
    canvas_height = Int(600)
    canvas_width = Int(600)
    map = Bool(False)
    use_hdpi = Bool(True)

class Plot(Widget):
    """ Object representing a plot, containing glyphs, guides, annotations.
    """

    def __init__(self, **kwargs):
        if 'border_symmetry' in kwargs:
            border_symmetry = kwargs.pop('border_symmetry')
            if border_symmetry is None: border_symmetry = ""
            kwargs.setdefault('h_symmetry', 'h' in border_symmetry or 'H' in border_symmetry)
            kwargs.setdefault('v_symmetry', 'v' in border_symmetry or 'V' in border_symmetry)
        super(Plot, self).__init__(**kwargs)

    def select(self, selector):
        ''' Query this object and all of its references for objects that
        match the given selector.

        Args:
            selector (JSON-like) :

        Returns:
            seq[PlotObject]

        '''
        return _list_attr_splat(find(self.references(), selector, {'plot': self}))

    def row(self, row, gridplot):
        ''' Return whether this plot is in a given row of a GridPlot.

        Args:
            row (int) : index of the row to test
            gridplot (GridPlot) : the GridPlot to check

        Returns:
            bool

        '''
        return self in gridplot.row(row)

    def column(self, col, gridplot):
        ''' Return whether this plot is in a given column of a GridPlot.

        Args:
            col (int) : index of the column to test
            gridplot (GridPlot) : the GridPlot to check

        Returns:
            bool

        '''
        return self in gridplot.column(col)

    def add_layout(self, obj, place='center'):
        ''' Adds an object to the plot in a specified place.

        Args:
            obj (PlotObject) : the object to add to the Plot
            place (str, optional) : where to add the object (default: 'center')
                Valid places are: 'left', 'right', 'above', 'below', 'center'.

        Returns:
            None

        '''
        valid_places = ['left', 'right', 'above', 'below', 'center']
        if place not in valid_places:
            raise ValueError(
                "Invalid place '%s' specified. Valid place values are: %s" % (place, nice_join(valid_places))
            )

        if hasattr(obj, 'plot'):
            if obj.plot is not None:
                 raise ValueError("object to be added already has 'plot' attribute set")
            obj.plot = self

        self.renderers.append(obj)

        if place is not 'center':
            getattr(self, place).append(obj)

    def add_tools(self, *tools):
        ''' Adds an tools to the plot.

        Args:
            *tools (Tool) : the tools to add to the Plot

        Returns:
            None

        '''
        if not all(isinstance(tool, Tool) for tool in tools):
            raise ValueError("All arguments to add_tool must be Tool subclasses.")

        for tool in tools:
            if tool.plot is not None:
                 raise ValueError("tool %s to be added already has 'plot' attribute set" % tools)
            tool.plot = self
            self.tools.append(tool)

    def add_glyph(self, source, glyph, **kw):
        ''' Adds a glyph to the plot with associated data sources and ranges.

        This function will take care of creating and configurinf a Glyph object,
        and then add it to the plot's list of renderers.

        Args:
            source: (ColumnDataSource) : a data source for the glyphs to all use
            glyph (BaseGlyph) : the glyph to add to the Plot

        Keyword Arguments:
            Any additional keyword arguments are passed on as-is to the
            Glyph initializer.

        Returns:
            glyph : Glyph

        '''
        if not isinstance(glyph, BaseGlyph):
            raise ValueError("glyph arguments to add_glyph must be BaseGlyph subclass.")

        g = Glyph(data_source=source, glyph=glyph, **kw)
        self.renderers.append(g)
        return g

    data_sources = List(Instance(DataSource))

    x_range = Instance(Range)
    y_range = Instance(Range)
    x_mapper_type = String('auto')
    y_mapper_type = String('auto')

    extra_x_ranges = Dict(String, Instance(Range1d))
    extra_y_ranges = Dict(String, Instance(Range1d))

    title = String('')
    title_props = Include(TextProps)
    outline_props = Include(LineProps)

    # A list of all renderers on this plot; this includes guides as well
    # as glyph renderers
    renderers = List(Instance(Renderer))
    tools = List(Instance(".objects.Tool"))

    left = List(Instance(PlotObject))
    right = List(Instance(PlotObject))
    above = List(Instance(PlotObject))
    below = List(Instance(PlotObject))

    toolbar_location = Enum(Location)

    plot_height = Int(600)
    plot_width = Int(600)

    background_fill = Color("white")
    border_fill = Color("white")

    min_border_top = Int(50)
    min_border_bottom = Int(50)
    min_border_left = Int(50)
    min_border_right = Int(50)
    min_border = Int(50)

    h_symmetry = Bool(True)
    v_symmetry = Bool(False)

    annular_wedge     = _glyph_functions.annular_wedge
    annulus           = _glyph_functions.annulus
    arc               = _glyph_functions.arc
    asterisk          = _glyph_functions.asterisk
    bezier            = _glyph_functions.bezier
    circle            = _glyph_functions.circle
    circle_cross      = _glyph_functions.circle_cross
    circle_x          = _glyph_functions.circle_x
    cross             = _glyph_functions.cross
    diamond           = _glyph_functions.diamond
    diamond_cross     = _glyph_functions.diamond_cross
    image             = _glyph_functions.image
    image_rgba        = _glyph_functions.image_rgba
    image_url         = _glyph_functions.image_url
    inverted_triangle = _glyph_functions.inverted_triangle
    line              = _glyph_functions.line
    multi_line        = _glyph_functions.multi_line
    oval              = _glyph_functions.oval
    patch             = _glyph_functions.patch
    patches           = _glyph_functions.patches
    quad              = _glyph_functions.quad
    quadratic         = _glyph_functions.quadratic
    ray               = _glyph_functions.ray
    rect              = _glyph_functions.rect
    segment           = _glyph_functions.segment
    square            = _glyph_functions.square
    square_cross      = _glyph_functions.square_cross
    square_x          = _glyph_functions.square_x
    text              = _glyph_functions.text
    triangle          = _glyph_functions.triangle
    wedge             = _glyph_functions.wedge
    x                 = _glyph_functions.x

class MapOptions(HasProps):
    lat = Float
    lng = Float
    zoom = Int(12)
    map_type = Enum(MapType)

class GMapPlot(Plot):
    map_options = Instance(MapOptions)

class GridPlot(Plot):
    """ A 2D grid of plots """

    children = List(List(Instance(Plot)))
    border_space = Int(0)

    def select(self, selector):
        ''' Query this object and all of its references for objects that
        match the given selector.

        Args:
            selector (JSON-like) :

        Returns:
            seq[PlotObject]

        '''
        return _list_attr_splat(find(self.references(), selector, {'gridplot': self}))

    def column(self, col):
        ''' Return a given column of plots from this GridPlot.

        Args:
            col (int) : index of the column to return

        Returns:
            seq[Plot] : column of plots

        '''
        try:
            return [row[col] for row in self.children]
        except:
            return []

    def row(self, row):
        ''' Return a given row of plots from this GridPlot.

        Args:
            rwo (int) : index of the row to return

        Returns:
            seq[Plot] : rwo of plots

        '''
        try:
            return self.children[row]
        except:
            return []


class GuideRenderer(Renderer):
    plot = Instance(Plot)

    def __init__(self, **kwargs):
        super(GuideRenderer, self).__init__(**kwargs)

        if self.plot is not None:
            if self not in self.plot.renderers:
                self.plot.renderers.append(self)

class Axis(GuideRenderer):
    type = String("axis")

    location = Either(Enum('auto'), Enum(Location))
    bounds = Either(Enum('auto'), Tuple(Float, Float))

    x_range_name = String('default')
    y_range_name = String('default')

    ticker = Instance(Ticker)
    formatter = Instance(TickFormatter)

    axis_label = String
    axis_label_standoff = Int
    axis_label_props = Include(TextProps)

    major_label_standoff = Int
    major_label_orientation = Either(Enum("horizontal", "vertical"), Float)
    major_label_props = Include(TextProps)

    axis_props = Include(LineProps)
    major_tick_props = Include(LineProps)

    major_tick_in = Int
    major_tick_out = Int

class ContinuousAxis(Axis):
    pass

class LinearAxis(ContinuousAxis):
    def __init__(self, ticker=None, formatter=None, **kwargs):
        if ticker is None:
            ticker = BasicTicker()
        if formatter is None:
            formatter = BasicTickFormatter()
        super(LinearAxis, self).__init__(ticker=ticker, formatter=formatter, **kwargs)

class LogAxis(ContinuousAxis):
    def __init__(self, ticker=None, formatter=None, **kwargs):
        if ticker is None:
            ticker = LogTicker(num_minor_ticks=10)
        if formatter is None:
            formatter = LogTickFormatter()
        super(LogAxis, self).__init__(ticker=ticker, formatter=formatter, **kwargs)

class CategoricalAxis(Axis):
    def __init__(self, ticker=None, formatter=None, **kwargs):
        if ticker is None:
            ticker = CategoricalTicker()
        if formatter is None:
            formatter = CategoricalTickFormatter()
        super(CategoricalAxis, self).__init__(ticker=ticker, formatter=formatter, **kwargs)

class DatetimeAxis(LinearAxis):
    axis_label = String("date")
    scale = String("time")
    num_labels = Int(8)
    char_width = Int(10)
    fill_ratio = Float(0.3)

    def __init__(self, ticker=None, formatter=None, **kwargs):
        if ticker is None:
            ticker = DatetimeTicker()
        if formatter is None:
            formatter = DatetimeTickFormatter()
        super(DatetimeAxis, self).__init__(ticker=ticker, formatter=formatter, **kwargs)

class Grid(GuideRenderer):
    """ 1D Grid component """
    type = String("grid")

    dimension = Int(0)
    bounds = String('auto')

    x_range_name = String('default')
    y_range_name = String('default')

    ticker = Instance(Ticker)

    grid_props = Include(LineProps)

class Tool(PlotObject):
    plot = Instance(Plot)

class PanTool(Tool):
    dimensions = List(Enum(Dimension), default=["width", "height"])

class WheelZoomTool(Tool):
    dimensions = List(Enum(Dimension), default=["width", "height"])

class PreviewSaveTool(Tool):
    pass

class ResetTool(Tool):
    pass

class ResizeTool(Tool):
    pass

class ClickTool(Tool):
    names = List(String)
    always_active = Bool(True)

class CrosshairTool(Tool):
    pass

class BoxZoomTool(Tool):
    pass

class BoxSelectTool(Tool):
    renderers = List(Instance(Renderer))
    select_every_mousemove = Bool(True)
    select_x = Bool(True)
    select_y = Bool(True)

class BoxSelectionOverlay(Renderer):
    __view_model__ = 'BoxSelection'
    tool = Instance(Tool)

class HoverTool(Tool):
    renderers = List(Instance(Renderer))
    tooltips = Dict(String, String)
    always_active = Bool(True)

class ObjectExplorerTool(Tool):
    pass

class DataRangeBoxSelectTool(Tool):
    xselect = List(Instance(Range))
    yselect = List(Instance(Range))

class Legend(Renderer):
    plot = Instance(Plot)
    orientation = Enum(Orientation)
    border_props = Include(LineProps)

    label_props = Include(TextProps)
    label_standoff = Int(15)
    label_height = Int(20)
    label_width = Int(50)

    glyph_height = Int(20)
    glyph_width = Int(20)

    legend_padding = Int(10)
    legend_spacing = Int(3)
    legends = Dict(String, List(Instance(Glyph)))

class PlotContext(PlotObject):
    """ A container for multiple plot objects. """
    children = List(Instance(PlotObject))

class PlotList(PlotContext):
    # just like plot context, except plot context has special meaning
    # everywhere, so plotlist is the generic one
    pass<|MERGE_RESOLUTION|>--- conflicted
+++ resolved
@@ -15,12 +15,7 @@
 from six import string_types
 
 from . import _glyph_functions
-<<<<<<< HEAD
-from . import palettes
-from .enums import DatetimeUnits, Dimension, Location, Orientation, Units
-=======
 from .enums import DatetimeUnits, Dimension, Location, MapType, Orientation, Units
->>>>>>> b770bcd3
 from .glyphs import BaseGlyph
 from .mixins import LineProps, TextProps
 from .plot_object import PlotObject
