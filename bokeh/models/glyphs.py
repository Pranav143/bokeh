--- conflicted
+++ resolved
@@ -6,16 +6,11 @@
 from __future__ import absolute_import
 
 from ..enums import Direction, Anchor
-<<<<<<< HEAD
-from ..properties import (AngleSpec, Bool, DistanceSpec, Enum, Float, Include,
-                          Instance, Int, NumberSpec, StringSpec)
-=======
 from ..mixins import FillProps, LineProps, TextProps
 from ..plot_object import PlotObject
 from ..properties import (abstract, AngleSpec, Bool, DistanceSpec, Enum, Float,
-                          Include, Instance, NumberSpec, StringSpec)
-
->>>>>>> 672fd9f6
+                          Include, Instance, Int, NumberSpec, StringSpec)
+
 from .mappers import LinearColorMapper
 
 @abstract
