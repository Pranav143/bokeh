--- conflicted
+++ resolved
@@ -1,11 +1,7 @@
 from __future__ import  absolute_import
 
-<<<<<<< HEAD
-from bokeh.models.annotations import Legend, Arrow, BoxAnnotation, Label, Span
-=======
-from bokeh.models.annotations import Legend, BoxAnnotation, Span, Label
+from bokeh.models.annotations import Legend, Arrow, BoxAnnotation, Span, Label
 from bokeh.models import ColumnDataSource
->>>>>>> 8eade19b
 from bokeh.core.enums import (
     NamedColor as Color, LineJoin, LineCap, FontStyle, TextAlign,
     TextBaseline)
