--- conflicted
+++ resolved
@@ -1,6 +1,9 @@
 from collections import OrderedDict
 
-from bokeh.charts import Area, show, vplot, output_file
+from bokeh.charts import Area, show, vplot, output_file, defaults
+
+defaults.width = 400
+defaults.height = 400
 
 # create some example data
 xyvalues = OrderedDict(
@@ -12,18 +15,12 @@
 output_file(filename="area.html")
 
 area1 = Area(
-    xyvalues, title="Responsive Area Chart",
-<<<<<<< HEAD
+    xyvalues, title="Area Chart",
     xlabel='time', ylabel='memory', legend="top_left"
-=======
-    xlabel='time', ylabel='memory',
-    stacked=True, legend="top_left",
-    width=400, height=400
->>>>>>> b40ad267
 )
 
 area2 = Area(
-    xyvalues, title="Responsive Area Chart", stack=True,
+    xyvalues, title="Stacked Area Chart", stack=True,
     xlabel='time', ylabel='memory', legend="top_left"
 )
 
