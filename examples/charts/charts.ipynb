--- conflicted
+++ resolved
@@ -1,11 +1,7 @@
 {
  "metadata": {
   "name": "",
-<<<<<<< HEAD
-  "signature": "sha256:ddf85de545395d01dc1eed74e0519b80b35d96a035a86e6235fe3179425c8888"
-=======
-  "signature": "sha256:e37a383046d01d71356f45d8caa33306cb7b06641620c43d0677a4965f5a3a58"
->>>>>>> d67ea18f
+  "signature": "sha256:f5a1a78c7a183c4d1558b5ed442bba5e7560c48b3b9f442198c1fe24bdab7c24"
  },
  "nbformat": 3,
  "nbformat_minor": 0,
@@ -271,23 +267,6 @@
      "cell_type": "code",
      "collapsed": false,
      "input": [
-<<<<<<< HEAD
-      "from bokeh.sampledata.unemployment1948 import data\n",
-      "\n",
-      "# pandas magic\n",
-      "df = data[data.columns[:-2]]\n",
-      "df2 = df.set_index(df[df.columns[0]].astype(str))\n",
-      "df2.drop(df.columns[0], axis=1, inplace=True)\n",
-      "df3 = df2.transpose()\n",
-      "\n",
-      "from bokeh.palettes import brewer\n",
-      "palette = brewer[\"Purples\"][9]\n",
-      "\n",
-      "# bokeh magic\n",
-      "from bokeh.charts import CategoricalHeatMap\n",
-      "hm = CategoricalHeatMap(df3, palette=palette, title=\"heatmap, pd_input\", notebook=True)\n",
-      "hm.width(1000).height(400).show()"
-=======
       "from collections import OrderedDict\n",
       "import pandas as pd\n",
       "\n",
@@ -310,7 +289,30 @@
       "from bokeh.charts import TimeSeries\n",
       "ts = TimeSeries(df, title=\"timeseries, pd_input\", notebook=True)\n",
       "ts.legend(\"top_left\").show()"
->>>>>>> d67ea18f
+     ],
+     "language": "python",
+     "metadata": {},
+     "outputs": []
+    },
+    {
+     "cell_type": "code",
+     "collapsed": false,
+     "input": [
+      "from bokeh.sampledata.unemployment1948 import data\n",
+      "\n",
+      "# pandas magic\n",
+      "df = data[data.columns[:-2]]\n",
+      "df2 = df.set_index(df[df.columns[0]].astype(str))\n",
+      "df2.drop(df.columns[0], axis=1, inplace=True)\n",
+      "df3 = df2.transpose()\n",
+      "\n",
+      "from bokeh.palettes import brewer\n",
+      "palette = brewer[\"Purples\"][9]\n",
+      "\n",
+      "# bokeh magic\n",
+      "from bokeh.charts import CategoricalHeatMap\n",
+      "hm = CategoricalHeatMap(df3, palette=palette, title=\"categorical heatmap, pd_input\", notebook=True)\n",
+      "hm.width(1000).height(400).show()"
      ],
      "language": "python",
      "metadata": {},
