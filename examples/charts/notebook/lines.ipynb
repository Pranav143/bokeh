--- conflicted
+++ resolved
@@ -1,148 +1,4 @@
 {
-<<<<<<< HEAD
- "metadata": {
-  "name": "",
-  "signature": "sha256:bfaec836eced0861e0eb65f942bc840bb1d9b6e9b4ccdce64b19bb04ea907053"
- },
- "nbformat": 3,
- "nbformat_minor": 0,
- "worksheets": [
-  {
-   "cells": [
-    {
-     "cell_type": "code",
-     "collapsed": false,
-     "input": [
-      "import bokeh\n",
-      "bokeh.load_notebook()"
-     ],
-     "language": "python",
-     "metadata": {},
-     "outputs": []
-    },
-    {
-     "cell_type": "code",
-     "collapsed": false,
-     "input": [
-      "from collections import OrderedDict\n",
-      "\n",
-      "import numpy as np\n",
-      "\n",
-      "from bokeh.charts import Line\n",
-      "\n",
-      "# create some example data\n",
-      "xyvalues = OrderedDict(\n",
-      "    python=[2, 3, 7, 5, 26, 221, 44, 233, 254, 265, 266, 267, 120, 111],\n",
-      "    pypy=[12, 33, 47, 15, 126, 121, 144, 233, 254, 225, 226, 267, 110, 130],\n",
-      "    jython=[22, 43, 10, 25, 26, 101, 114, 203, 194, 215, 201, 227, 139, 160],\n",
-      ")\n",
-      "\n",
-      "# create an area chart\n",
-      "line = Line(\n",
-      "    xyvalues, title=\"Area Chart\", xlabel='time',\n",
-      "    ylabel='memory', notebook=True, legend=\"top_left\"\n",
-      ")\n",
-      "line.show()\n"
-     ],
-     "language": "python",
-     "metadata": {},
-     "outputs": []
-    },
-    {
-     "cell_type": "code",
-     "collapsed": true,
-     "input": [
-      "import pandas as pd\n",
-      "\n",
-      "# Here is some code to read in some stock data from the Yahoo Finance API\n",
-      "AAPL = pd.read_csv(\n",
-      "    \"http://ichart.yahoo.com/table.csv?s=AAPL&a=0&b=1&c=2000&d=0&e=1&f=2010\",\n",
-      "    parse_dates=['Date'])\n",
-      "MSFT = pd.read_csv(\n",
-      "    \"http://ichart.yahoo.com/table.csv?s=MSFT&a=0&b=1&c=2000&d=0&e=1&f=2010\",\n",
-      "    parse_dates=['Date'])\n",
-      "IBM = pd.read_csv(\n",
-      "    \"http://ichart.yahoo.com/table.csv?s=IBM&a=0&b=1&c=2000&d=0&e=1&f=2010\",\n",
-      "    parse_dates=['Date'])\n",
-      "\n",
-      "sxyvalues = OrderedDict(\n",
-      "    AAPL=AAPL['Adj Close'],\n",
-      "    MSFT=MSFT['Adj Close'],\n",
-      "    IBM=IBM['Adj Close'],\n",
-      ")\n",
-      "\n",
-      "# create an area chart\n",
-      "line = Line(\n",
-      "    sxyvalues, title=\"Medals\",legend=\"top_left\",\n",
-      "    ylabel='Performance', notebook=True,\n",
-      ")\n",
-      "line.show()"
-     ],
-     "language": "python",
-     "metadata": {},
-     "outputs": []
-    },
-    {
-     "cell_type": "code",
-     "collapsed": false,
-     "input": [
-      "# create an area chart\n",
-      "from bokeh.plotting import output_notebook, show\n",
-      "\n",
-      "output_notebook()\n",
-      "df = pd.DataFrame(sxyvalues)\n",
-      "line = Line(\n",
-      "    df, title=\"Area Chart\", ylabel='Performance', notebook=True,\n",
-      ")\n",
-      "show(line)"
-     ],
-     "language": "python",
-     "metadata": {},
-     "outputs": []
-    },
-    {
-     "cell_type": "code",
-     "collapsed": false,
-     "input": [
-      "line = Line(\n",
-      "    list(sxyvalues.values()), title=\"Line Chart\",\n",
-      "    ylabel='Performance', notebook=True, legend=\"top_left\"\n",
-      ")\n",
-      "show(line)"
-     ],
-     "language": "python",
-     "metadata": {},
-     "outputs": []
-    },
-    {
-     "cell_type": "code",
-     "collapsed": false,
-     "input": [
-      "from blaze import Data\n",
-      "from bokeh.plotting import output_notebook, show\n",
-      "output_notebook()\n",
-      "bvalues = Data(xyvalues)\n",
-      "line = Line(\n",
-      "bvalues, title=\"Line Chart\",\n",
-      "    ylabel='Performance', notebook=True, legend=\"top_left\"\n",
-      ")\n",
-      "show(line)"
-     ],
-     "language": "python",
-     "metadata": {},
-     "outputs": []
-    },
-    {
-     "cell_type": "code",
-     "collapsed": false,
-     "input": [],
-     "language": "python",
-     "metadata": {},
-     "outputs": []
-    }
-   ],
-   "metadata": {}
-=======
  "cells": [
   {
    "cell_type": "code",
@@ -278,7 +134,6 @@
    },
    "outputs": [],
    "source": []
->>>>>>> 736d8a2b
   }
  ],
  "metadata": {},
