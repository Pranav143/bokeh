--- conflicted
+++ resolved
@@ -57,14 +57,10 @@
 sess = session.PlotServerSession(username="defaultuser",
         serverloc="http://localhost:5006", userapikey="nokey")
 sess.use_doc("glyph2")
-<<<<<<< HEAD
-sess.plotcontext.children.append(plot)
-=======
 sess.add(plot, glyph_renderer, xaxis, yaxis, xgrid, ygrid, source, xdr, ydr, pantool, zoomtool)
 sess.plotcontext.children.append(plot)
 sess.plotcontext._dirty = True
 # not so nice.. but set the model doens't know
 # that we appended to children
->>>>>>> c6d4d58c
 sess.store_all()
 
