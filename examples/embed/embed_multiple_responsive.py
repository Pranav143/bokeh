<<<<<<< HEAD
from bokeh.util.browser import view
from bokeh.plotting import figure
=======

import random

from jinja2 import Template

from bokeh.browserlib import view
>>>>>>> fdf4230d
from bokeh.embed import components
from bokeh.plotting import figure
from bokeh.resources import INLINE

########## BUILD FIGURES ################

PLOT_OPTIONS = dict(plot_width=800, plot_height=300)
SCATTER_OPTIONS = dict(size=12, alpha=0.5)

data = lambda: [random.choice([i for i in range(100)]) for r in range(10)]

red = figure(responsive=True, tools='pan', **PLOT_OPTIONS)
red.scatter(data(), data(), color="red", **SCATTER_OPTIONS)

blue = figure(responsive=False, tools='pan', **PLOT_OPTIONS)
blue.scatter(data(), data(), color="blue", **SCATTER_OPTIONS)

green = figure(responsive=True, tools='pan,resize', **PLOT_OPTIONS)
green.scatter(data(), data(), color="green", **SCATTER_OPTIONS)

########## RENDER PLOTS ################

# Define our html template for out plots
template = Template('''<!DOCTYPE html>
<html lang="en">
    <head>
        <meta charset="utf-8">
        <title>Responsive plots</title>
        {{ js_resources }}
        {{ css_resources }}
    </head>
    <body>
    <h2>Resize the window to see some plots resizing</h2>
    <h3>Red - pan tool, responsive</h3>
    {{ plot_div.red }}
    <h3>Green - pan and resize tools, responsive (maintains new aspect ratio)</h3>
    {{ plot_div.green }}
    <h3>Blue - pan tool, not responsive</h3>
    {{ plot_div.blue }}

    {{ plot_script }}
    </body>
</html>
''')

resources = INLINE

js_resources = resources.render_js()
css_resources = resources.render_css()

script, div = components({'red': red, 'blue': blue, 'green': green})

html = template.render(js_resources=js_resources,
                       css_resources=css_resources,
                       plot_script=script,
                       plot_div=div)

filename = 'embed_multiple_responsive.html'

with open(filename, 'w') as f:
    f.write(html)

view(filename)<|MERGE_RESOLUTION|>--- conflicted
+++ resolved
@@ -1,17 +1,11 @@
-<<<<<<< HEAD
-from bokeh.util.browser import view
-from bokeh.plotting import figure
-=======
-
-import random
+mport random
 
 from jinja2 import Template
 
-from bokeh.browserlib import view
->>>>>>> fdf4230d
 from bokeh.embed import components
 from bokeh.plotting import figure
 from bokeh.resources import INLINE
+from bokeh.util.browser import view
 
 ########## BUILD FIGURES ################
 
