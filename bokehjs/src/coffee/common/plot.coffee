_ = require "underscore"
Backbone = require "backbone"
if global._bokehTest?
  kiwi = {}  # TODO Make work
else
  kiwi = require "kiwi"
  {Expression, Constraint, Operator} = kiwi
  {Eq, Le, Ge} = Operator
build_views = require "./build_views"
Canvas = require "./canvas"
CartesianFrame = require "./cartesian_frame"
ContinuumView = require "./continuum_view"
UIEvents = require "./ui_events"
HasParent = require "./has_parent"
LayoutBox = require "./layout_box"
{logger} = require "./logging"
plot_utils = require "./plot_utils"
Solver = require "./solver"
ToolManager = require "./tool_manager"
plot_template = require "./plot_template"
properties = require "./properties"


# Notes on WebGL support:
# Glyps can be rendered into the original 2D canvas, or in a (hidden)
# webgl canvas that we create below. In this way, the rest of bokehjs
# can keep working as it is, and we can incrementally update glyphs to
# make them use GL.
#
# When the author or user wants to, we try to create a webgl canvas,
# which is saved on the ctx object that gets passed around during drawing.
# The presence (and not-being-false) of the ctx.glcanvas attribute is the
# marker that we use throughout that determines whether we have gl support. 

global_gl_canvas = null


class PlotView extends ContinuumView
  className: "bk-plot"
  template: plot_template

  view_options: () ->
    _.extend({plot_model: @model, plot_view: @}, @options)

  pause: () ->
    @is_paused = true

  unpause: () ->
    @is_paused = false
    @request_render()

  request_render: () =>
    if not @is_paused
      @throttled_render(true)
    return

  remove: () =>
    super()
    # When this view is removed, also remove all of the tools.
    for id, tool_view of @tools
      tool_view.remove()

  initialize: (options) ->
    super(options)
    @pause()

    @model.initialize_layout(@model.solver)

    # compat, to be removed
    @frame = @mget('frame')
    @x_range = @frame.get('x_ranges')['default']
    @y_range = @frame.get('y_ranges')['default']
    @xmapper = @frame.get('x_mappers')['default']
    @ymapper = @frame.get('y_mappers')['default']

    @$el.html(@template())

    @canvas = @mget('canvas')
    @canvas_view = new @canvas.default_view({'model': @canvas})

    @$('.bk-plot-canvas-wrapper').append(@canvas_view.el)

    @canvas_view.render()

    # If requested, try enabling webgl
    if @mget('webgl') or window.location.search.indexOf('webgl=1') > 0
      if window.location.search.indexOf('webgl=0') == -1
        @init_webgl()

    @throttled_render = plot_utils.throttle_animation(@render, 15)

    @outline_props = new properties.Line({obj: @model, prefix: 'outline_'})
    @title_props = new properties.Text({obj: @model, prefix: 'title_'})

    @renderers = {}
    @tools = {}

    @levels = {}
    for level in plot_utils.LEVELS
      @levels[level] = {}
    @build_levels()
    @bind_bokeh_events()

    @model.add_constraints(@canvas.solver)
    @listenTo(@canvas.solver, 'layout_update', @request_render)

    @ui_event_bus = new UIEvents({
      tool_manager: @mget('tool_manager')
      hit_area: @canvas_view.$el
    })
    for id, tool_view of @tools
      @ui_event_bus.register_tool(tool_view)

    toolbar_location = @mget('toolbar_location')
    if toolbar_location?
      toolbar_selector = '.bk-plot-' + toolbar_location
      logger.debug("attaching toolbar to #{toolbar_selector} for plot #{@model.id}")
      @tm_view = new ToolManager.View({
        model: @mget('tool_manager')
        el: @$(toolbar_selector)
      })

    @update_dataranges()

    @unpause()

    logger.debug("PlotView initialized")

    return this
  
  init_webgl: () ->

    # We use a global invisible canvas and gl context. By having a global context,
    # we avoid the limitation of max 16 contexts that most browsers have. 
    glcanvas = global_gl_canvas
    if not glcanvas?
      global_gl_canvas = glcanvas = document.createElement('canvas')
      opts = {'premultipliedAlpha': true}  # premultipliedAlpha is true by default
      glcanvas.gl = glcanvas.getContext("webgl", opts) || glcanvas.getContext("experimental-webgl", opts)

    # If WebGL is available, we store a reference to the gl canvas on
    # the ctx object, because that's what gets passed everywhere.
    if glcanvas.gl?
      @canvas_view.ctx.glcanvas = glcanvas
    else
      logger.warn('WebGL is not supported, falling back to 2D canvas.')
      # Do not set @canvas_view.ctx.glcanvas

  update_dataranges: () ->
    # Update any DataRange1ds here
    frame = @model.get('frame')
    bounds = {}
    for k, v of @renderers
      bds = v.glyph?.bounds?()
      if bds?
        bounds[k] = bds
    for xr in _.values(frame.get('x_ranges'))
      xr.update?(bounds, 0, @)
    for yr in _.values(frame.get('y_ranges'))
      yr.update?(bounds, 1, @)
    @range_update_timestamp = Date.now()

  map_to_screen: (x, y, x_name='default', y_name='default') ->
    @frame.map_to_screen(x, y, @canvas, x_name, y_name)

  update_range: (range_info) ->
    if not range_info?
      range_info = @initial_range_info
    @pause()
    for name, rng of @frame.get('x_ranges')
      if rng.get('start') != range_info.xrs[name]['start'] or
          rng.get('end') != range_info.xrs[name]['end']
        rng.set(range_info.xrs[name])
        rng.get('callback')?.execute(@model)
    for name, rng of @frame.get('y_ranges')
      if rng.get('start') != range_info.yrs[name]['start'] or
          rng.get('end') != range_info.yrs[name]['end']
        rng.set(range_info.yrs[name])
        rng.get('callback')?.execute(@model)
    @unpause()

  build_levels: () ->
    # should only bind events on NEW views and tools
    old_renderers = _.keys(@renderers)
    views = build_views(@renderers, @mget('renderers'), @view_options())
    renderers_to_remove = _.difference(old_renderers,
                                       _.pluck(@mget('renderers'), 'id'))
    for id_ in renderers_to_remove
      delete @levels.glyph[id_]
    tools = build_views(@tools, @mget('tools'), @view_options())
    for v in views
      level = v.mget('level')
      @levels[level][v.model.id] = v
      v.bind_bokeh_events()
    for t in tools
      level = t.mget('level')
      @levels[level][t.model.id] = t
      t.bind_bokeh_events()
    return this

  bind_bokeh_events: () ->
    for name, rng of @mget('frame').get('x_ranges')
      @listenTo(rng, 'change', @request_render)
    for name, rng of @mget('frame').get('y_ranges')
      @listenTo(rng, 'change', @request_render)
    @listenTo(@model, 'change:renderers', @build_levels)
    @listenTo(@model, 'change:tool', @build_levels)
    @listenTo(@model, 'change', @request_render)
    @listenTo(@model, 'destroy', () => @remove())

  set_initial_range : () ->
    # check for good values for ranges before setting initial range
    good_vals = true
    xrs = {}
    for name, rng of @frame.get('x_ranges')
      if (not rng.get('start')? or not rng.get('end')? or
          _.isNaN(rng.get('start') + rng.get('end')))
        good_vals = false
        break
      xrs[name] = { start: rng.get('start'), end: rng.get('end') }
    if good_vals
      yrs = {}
      for name, rng of @frame.get('y_ranges')
        if (not rng.get('start')? or not rng.get('end')? or
            _.isNaN(rng.get('start') + rng.get('end')))
          good_vals = false
          break
        yrs[name] = { start: rng.get('start'), end: rng.get('end') }
    if good_vals
      @initial_range_info = {
        xrs: xrs
        yrs: yrs
      }
      logger.debug("initial ranges set")
    else
      logger.warn('could not set initial ranges')

  render: (force_canvas=false) ->
    logger.trace("Plot.render(force_canvas=#{force_canvas})")

    if Date.now() - @interactive_timestamp < @mget('lod_interval')
      @interactive = true
      lod_timeout = @mget('lod_timeout')
      setTimeout(() =>
          if @interactive and (Date.now() - @interactive_timestamp) > lod_timeout
            @interactive = false
          @request_render()
        , lod_timeout)
    else
      @interactive = false

    width = @mget("plot_width")
    height = @mget("plot_height")

    if (@canvas.get("canvas_width") != width or
        @canvas.get("canvas_height") != height)
      @canvas._set_dims([width, height], trigger=false)

    super()
    @canvas_view.render(force_canvas)

    if @tm_view?
      @tm_view.render()

    ctx = @canvas_view.ctx

    frame = @model.get('frame')
    canvas = @model.get('canvas')

    for k, v of @renderers
      if v.model.update_layout?
        v.model.update_layout(v, @canvas.solver)

    for k, v of @renderers
      if v.set_data_timestamp > @range_update_timestamp?
        @update_dataranges()
        break

    title = @mget('title')
    if title
      @title_props.set_value(@canvas_view.ctx)
      th = ctx.measureText(@mget('title')).ascent + @model.get('title_standoff')
      if th != @model.title_panel.get('height')
        @model.title_panel.set('height', th)

    # Note: -1 to effectively dilate the canvas by 1px
    @model.get('frame').set('width', canvas.get('width')-1)
    @model.get('frame').set('height', canvas.get('height')-1)

    @canvas.solver.update_variables(false)

    # TODO (bev) OK this sucks, but the event from the solver update doesn't
    # reach the frame in time (sometimes) so force an update here for now
    @model.get('frame')._update_mappers()

    frame_box = [
      @canvas.vx_to_sx(@frame.get('left')),
      @canvas.vy_to_sy(@frame.get('top')),
      @frame.get('width'),
      @frame.get('height'),
    ]

    @_map_hook(ctx, frame_box)
    @_paint_empty(ctx, frame_box)

    if ctx.glcanvas
      # Sync canvas size
      ctx.glcanvas.width = @canvas_view.canvas[0].width
      ctx.glcanvas.height = @canvas_view.canvas[0].height
      # Prepare GL for drawing
      gl = ctx.glcanvas.gl
      gl.viewport(0, 0, ctx.glcanvas.width, ctx.glcanvas.height)
      gl.clearColor(0, 0, 0, 0)
      gl.clear(gl.COLOR_BUFFER_BIT || gl.DEPTH_BUFFER_BIT)
      # Clipping
      gl.enable(gl.SCISSOR_TEST)
      flipped_top = ctx.glcanvas.height - (frame_box[1] + frame_box[3])
      gl.scissor(frame_box[0], flipped_top, frame_box[2], frame_box[3])
      # Setup blending
      gl.enable(gl.BLEND)
      gl.blendFuncSeparate(gl.SRC_ALPHA, gl.ONE_MINUS_SRC_ALPHA, gl.ONE_MINUS_DST_ALPHA, gl.ONE)  # premultipliedAlpha == true
      #gl.blendFuncSeparate(gl.ONE_MINUS_DST_ALPHA, gl.DST_ALPHA, gl.ONE_MINUS_DST_ALPHA, gl.ONE)  # Without premultipliedAlpha == false

    if @outline_props.do_stroke
      @outline_props.set_value(ctx)
      ctx.strokeRect.apply(ctx, frame_box)

<<<<<<< HEAD
    @_render_levels(ctx, ['image', 'underlay', 'glyph'], frame_box)
    if ctx.glcanvas
      # Blit gl canvas into the 2D canvas. We need to turn off interpolation, otherwise
      # all gl-rendered content is blurry. The 0.1 offset is to force the samples
      # to be *inside* the pixels, otherwise round-off errors can sometimes cause
      # missing/double scanlines (seen in Chrome).
      for prefix in ['image', 'mozImage', 'webkitImage','msImage']
         ctx[prefix + 'SmoothingEnabled'] = false
      #ctx.globalCompositeOperation = "source-over"  -> OK; is the default
      ctx.drawImage(ctx.glcanvas, 0.1, 0.1)
      for prefix in ['image', 'mozImage', 'webkitImage','msImage']
         ctx[prefix + 'SmoothingEnabled'] = true
      logger.debug('drawing with WebGL')

=======
    @_render_levels(ctx, ['image', 'underlay', 'glyph', 'annotation'], frame_box)
>>>>>>> bdfa4bc5
    @_render_levels(ctx, ['overlay', 'tool'])

    if title
      sx = @canvas.vx_to_sx(@canvas.get('width')/2)
      sy = @canvas.vy_to_sy(
        @model.title_panel.get('bottom') + @model.get('title_standoff'))
      @title_props.set_value(ctx)
      ctx.fillText(title, sx, sy)

    if not @initial_range_info?
      @set_initial_range()

  _render_levels: (ctx, levels, clip_region) ->
    ctx.save()

    if clip_region?
      ctx.beginPath()
      ctx.rect.apply(ctx, clip_region)
      ctx.clip()
      ctx.beginPath()

    indices = {}
    for renderer, i in @mget("renderers")
      indices[renderer.id] = i

    sortKey = (renderer_view) -> indices[renderer_view.model.id]

    for level in levels
      renderer_views = _.sortBy(_.values(@levels[level]), sortKey)

      for renderer_view in renderer_views
        renderer_view.render()

    ctx.restore()

  _map_hook: (ctx, frame_box) ->

  _paint_empty: (ctx, frame_box) ->
    ctx.fillStyle = @mget('border_fill')
    ctx.fillRect(0, 0,  @canvas_view.mget('canvas_width'),
                 @canvas_view.mget('canvas_height')) # TODO
    ctx.fillStyle = @mget('background_fill')
    ctx.fillRect.apply(ctx, frame_box)

class Plot extends HasParent
  type: 'Plot'
  default_view: PlotView

  initialize: (attrs, options) ->
    super(attrs, options)

    for xr in _.values(@get('extra_x_ranges')).concat(@get('x_range'))
      xr = @resolve_ref(xr)
      plots = xr.get('plots')
      if _.isArray(plots)
        plots = plots.concat(@)
        xr.set('plots', plots)
    for yr in _.values(@get('extra_y_ranges')).concat(@get('y_range'))
      yr = @resolve_ref(yr)
      plots = yr.get('plots')
      if _.isArray(plots)
        plots = plots.concat(@)
        yr.set('plots', plots)

    canvas = new Canvas.Model({
      map: @use_map ? false
      canvas_width: @get('plot_width'),
      canvas_height: @get('plot_height'),
      hidpi: @get('hidpi')
      solver: new Solver()
    })
    @set('canvas', canvas)

    @solver = canvas.get('solver')

    for r in @get('renderers')
      r.set('parent', @)

    @set('tool_manager', new ToolManager.Model({
      tools: @get('tools')
      toolbar_location: @get('toolbar_location')
      logo: @get('logo')
    }))

    logger.debug("Plot initialized")

  initialize_layout: (solver) ->
    canvas = @get('canvas')
    frame = new CartesianFrame.Model({
      x_range: @get('x_range'),
      extra_x_ranges: @get('extra_x_ranges'),
      x_mapper_type: @get('x_mapper_type'),
      y_range: @get('y_range'),
      extra_y_ranges: @get('extra_y_ranges'),
      y_mapper_type: @get('y_mapper_type'),
      solver: solver
    })
    @set('frame', frame)

    # TODO (bev) titles should probably be a proper guide, then they could go
    # on any side, this will do to get the PR merged
    @title_panel = new LayoutBox.Model({solver: solver})
    @title_panel._anchor = @title_panel._bottom
    elts = @get('above')
    elts.push(@title_panel)
    @set('above', elts)

  add_constraints: (solver) ->
    min_border_top    = @get('min_border_top')    ? @get('min_border')
    min_border_bottom = @get('min_border_bottom') ? @get('min_border')
    min_border_left   = @get('min_border_left')   ? @get('min_border')
    min_border_right  = @get('min_border_right')  ? @get('min_border')

    do_side = (solver, min_size, side, cnames, dim, op) =>
      canvas = @get('canvas')
      frame = @get('frame')
      box = new LayoutBox.Model({solver: solver})
      c0 = '_'+cnames[0]
      c1 = '_'+cnames[1]
      solver.add_constraint(
        new Constraint(new Expression(box['_'+dim], -min_size), Ge),
        kiwi.Strength.strong)
      solver.add_constraint(
        new Constraint(new Expression(frame[c0], [-1, box[c1]]),
        Eq))
      solver.add_constraint(
        new Constraint(new Expression(box[c0], [-1, canvas[c0]]),
        Eq))
      last = frame
      elts = @get(side)
      for r in elts
        if r.get('location') ? 'auto' == 'auto'
          r.set('location', side, {'silent' : true})
        if r.initialize_layout?
          r.initialize_layout(solver)
        solver.add_constraint(
          new Constraint(new Expression(last[c0], [-1, r[c1]]), Eq),
          kiwi.Strength.strong)
        last = r
      padding = new LayoutBox.Model({solver: solver})
      solver.add_constraint(
        new Constraint(new Expression(last[c0], [-1, padding[c1]]), Eq),
        kiwi.Strength.strong)
      solver.add_constraint(
        new Constraint(new Expression(padding[c0], [-1, canvas[c0]]), Eq),
        kiwi.Strength.strong)

    do_side(solver, min_border_top, 'above', ['top', 'bottom'], 'height', Le)
    do_side(solver, min_border_bottom, 'below', ['bottom', 'top'], 'height', Ge)
    do_side(solver, min_border_left, 'left', ['left', 'right'], 'width', Ge)
    do_side(solver, min_border_right, 'right', ['right', 'left'], 'width', Le)

  add_renderers: (new_renderers) ->
    renderers = @get('renderers')
    renderers = renderers.concat(new_renderers)
    @set('renderers', renderers)

  parent_properties: [
    'background_fill',
    'border_fill',
    'min_border',
    'min_border_top',
    'min_border_bottom'
    'min_border_left'
    'min_border_right'
  ]

  defaults: ->
    return _.extend {}, super(), {
      renderers: [],
      tools: [],
      h_symmetry: true,
      v_symmetry: false,
      x_mapper_type: 'auto',
      y_mapper_type: 'auto',
      plot_width: 600,
      plot_height: 600,
      title: '',
      above: [],
      below: [],
      left: [],
      right: [],
      toolbar_location: "above"
      logo: "normal"
      lod_factor: 10
      lod_interval: 300
      lod_threshold: 2000
      lod_timeout: 500
      webgl: false
    }

  display_defaults: ->
    return _.extend {}, super(), {
      hidpi: true,
      background_fill: "#fff",
      border_fill: "#fff",
      min_border: 40,

      title_standoff: 8,
      title_text_font: "helvetica",
      title_text_font_size: "20pt",
      title_text_font_style: "normal",
      title_text_color: "#444444",
      title_text_alpha: 1.0,
      title_text_align: "center",
      title_text_baseline: "alphabetic"

      outline_line_color: '#aaaaaa'
      outline_line_width: 1
      outline_line_alpha: 1.0
      outline_line_join: 'miter'
      outline_line_cap: 'butt'
      outline_line_dash: []
      outline_line_dash_offset: 0
    }

module.exports =
  Model: Plot
  View: PlotView<|MERGE_RESOLUTION|>--- conflicted
+++ resolved
@@ -30,7 +30,7 @@
 # When the author or user wants to, we try to create a webgl canvas,
 # which is saved on the ctx object that gets passed around during drawing.
 # The presence (and not-being-false) of the ctx.glcanvas attribute is the
-# marker that we use throughout that determines whether we have gl support. 
+# marker that we use throughout that determines whether we have gl support.
 
 global_gl_canvas = null
 
@@ -127,11 +127,11 @@
     logger.debug("PlotView initialized")
 
     return this
-  
+
   init_webgl: () ->
 
     # We use a global invisible canvas and gl context. By having a global context,
-    # we avoid the limitation of max 16 contexts that most browsers have. 
+    # we avoid the limitation of max 16 contexts that most browsers have.
     glcanvas = global_gl_canvas
     if not glcanvas?
       global_gl_canvas = glcanvas = document.createElement('canvas')
@@ -325,8 +325,8 @@
       @outline_props.set_value(ctx)
       ctx.strokeRect.apply(ctx, frame_box)
 
-<<<<<<< HEAD
-    @_render_levels(ctx, ['image', 'underlay', 'glyph'], frame_box)
+    @_render_levels(ctx, ['image', 'underlay', 'glyph', 'annotation'], frame_box)
+
     if ctx.glcanvas
       # Blit gl canvas into the 2D canvas. We need to turn off interpolation, otherwise
       # all gl-rendered content is blurry. The 0.1 offset is to force the samples
@@ -340,9 +340,6 @@
          ctx[prefix + 'SmoothingEnabled'] = true
       logger.debug('drawing with WebGL')
 
-=======
-    @_render_levels(ctx, ['image', 'underlay', 'glyph', 'annotation'], frame_box)
->>>>>>> bdfa4bc5
     @_render_levels(ctx, ['overlay', 'tool'])
 
     if title
