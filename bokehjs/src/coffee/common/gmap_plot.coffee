
define [
  "underscore",
  "backbone",
  "./solver",
  "./plot",
], (_, Backbone, Solver, Plot) ->

  class GMapPlotView extends Plot.View

    initialize: (options) ->
      super(_.defaults(options, @default_options))
      @zoom_count = null

    update_range: (range_info) ->
      if not range_info?
        range_info = @initial_range_info
      @pause()
      if range_info.sdx?
        @map.panBy(range_info.sdx, range_info.sdy)
      else
        sw_lng = Math.min(range_info.xr.start, range_info.xr.end)
        ne_lng = Math.max(range_info.xr.start, range_info.xr.end)
        sw_lat = Math.min(range_info.yr.start, range_info.yr.end)
        ne_lat = Math.max(range_info.yr.start, range_info.yr.end)

        center = new google.maps.LatLng((ne_lat+sw_lat)/2, (ne_lng+sw_lng)/2)

        if not range_info.factor?
          @map.setCenter(center)
          @map.setZoom(@initial_zoom)
        else if range_info.factor > 0
          @zoom_count += 1
          if @zoom_count == 10
            @map.setZoom(@map.getZoom()+1)
            @zoom_count = 0
        else
          @zoom_count -= 1
          if @zoom_count == -10
            @map.setCenter(center)
            @map.setZoom(@map.getZoom()-1)
            @map.setCenter(center)
            @zoom_count = 0

      @unpause()

    bind_bokeh_events: () ->
<<<<<<< HEAD
      super()
=======
      safebind(this, @view_state, 'change', () =>
        @request_render_canvas()
        @request_render()
      )

      safebind(this, @x_range, 'change', @request_render)
      safebind(this, @y_range, 'change', @request_render)
      safebind(this, @model, 'change:renderers', @build_levels)
      safebind(this, @model, 'change:tool', @build_levels)
      safebind(this, @model, 'change', @request_render)
      safebind(this, @model, 'destroy', () => @remove())

    render_init: () ->
      # TODO use template
      @$el.append($("""
        <div class='bk-button-bar'/>
        <div class='plotarea'>
        <div class='bokeh_canvas_wrapper'>
          <div class="bokeh_gmap"></div>
          <canvas class='bokeh_canvas'></canvas>
        </div>
        </div>
        """))
      @button_bar = @$el.find('.bk-button-bar')
      @canvas_wrapper = @$el.find('.bokeh_canvas_wrapper')
      @canvas = @$el.find('canvas.bokeh_canvas')
      @gmap_div = @$el.find('.bokeh_gmap')

    render_canvas: (full_render=true) ->
      @ctx = @canvas[0].getContext('2d')

      if @hidpi
        devicePixelRatio = window.devicePixelRatio || 1
        backingStoreRatio = @ctx.webkitBackingStorePixelRatio ||
                            @ctx.mozBackingStorePixelRatio ||
                            @ctx.msBackingStorePixelRatio ||
                            @ctx.oBackingStorePixelRatio ||
                            @ctx.backingStorePixelRatio || 1
        ratio = devicePixelRatio / backingStoreRatio
      else
        ratio = 1
>>>>>>> f6cefa38

      iw = @frame.get('width')
      ih = @frame.get('height')
      top = @frame.get('bottom')  # TODO (bev) view/screen
      left = @frame.get('left')

<<<<<<< HEAD
      @canvas_view.map_div.attr("style", "top: #{top}px; left: #{left}px; position: absolute")
      @canvas_view.map_div.attr('style', "width:#{iw}px;")
      @canvas_view.map_div.attr('style', "height:#{ih}px;")
      @canvas_view.map_div.width("#{iw}px").height("#{ih}px")
=======
      @canvas.width = ow * ratio
      @canvas.height = oh * ratio

      #@button_bar.attr('style', "width:#{ow}px;")
      @canvas_wrapper.attr('style', "width:#{ow}px; height:#{oh}px")
      @canvas.attr('style', "width:#{ow}px;")
      @canvas.attr('style', "height:#{oh}px;")
      @canvas.attr('width', ow*ratio).attr('height', oh*ratio)
      @$el.attr("width", ow).attr('height', oh)

      @ctx.scale(ratio, ratio)
      @ctx.translate(0.5, 0.5)

      iw = @view_state.get('inner_width')
      ih = @view_state.get('inner_height')
      top = @view_state.get('border_top')
      left = @view_state.get('border_left')

      @gmap_div.attr("style", "top: #{top}px; left: #{left}px; position: absolute")
      @gmap_div.attr('style', "width:#{iw}px;")
      @gmap_div.attr('style', "height:#{ih}px;")
      @gmap_div.width("#{iw}px").height("#{ih}px")
>>>>>>> f6cefa38
      @initial_zoom = @mget('map_options').zoom

      build_map = () =>
        mo = @mget('map_options')
        map_options =
          center: new google.maps.LatLng(mo.lat, mo.lng)
          zoom:mo.zoom
          disableDefaultUI: true
          mapTypeId: google.maps.MapTypeId.SATELLITE

        # Create the map with above options in div
        @map = new google.maps.Map(@canvas_view.map_div[0], map_options)
        google.maps.event.addListener(@map, 'bounds_changed', @bounds_change)

      if window.google? and window.google.maps?
        _.defer(build_map)
      else
        window['_bokeh_first_gmap_load'] = build_map
        script = document.createElement('script');
        script.type = 'text/javascript';
        script.src = 'https://maps.googleapis.com/maps/api/js?v=3.exp&sensor=false&callback=_bokeh_first_gmap_load';
        document.body.appendChild(script);

    # used as callback, need fat arrow
    bounds_change: () =>
      bds = @map.getBounds()
      ne = bds.getNorthEast()
      sw = bds.getSouthWest()
      @x_range.set({start: sw.lng(), end: ne.lng(), silent:true})
      @y_range.set({start: sw.lat(), end: ne.lat()})
      if not @initial_range_info?
        @initial_range_info = {
          xr: { start: @x_range.get('start'), end: @x_range.get('end') }
          yr: { start: @y_range.get('start'), end: @y_range.get('end') }
        }

    _map_hook: () ->
      iw = @frame.get('width')
      ih = @frame.get('height')
      top = @frame.get('bottom')  # TODO (bev) view/screen
      left = @frame.get('left')

      @canvas_view.map_div.attr("style", "top: #{top}px; left: #{left}px;")
      @canvas_view.map_div.width("#{iw}px").height("#{ih}px")

    _paint_empty: (ctx, frame_box) ->
      ow = @canvas.get('width')
      oh = @canvas.get('height')
      [left, top, iw, ih] = frame_box

      ctx.clearRect(0, 0, ow, oh)

      ctx.beginPath()
      ctx.moveTo(0,  0)
      ctx.lineTo(0,  oh)
      ctx.lineTo(ow, oh)
      ctx.lineTo(ow, 0)
      ctx.lineTo(0,  0)

      ctx.moveTo(left,    top)
      ctx.lineTo(left+iw, top)
      ctx.lineTo(left+iw, top+ih)
      ctx.lineTo(left,    top+ih)
      ctx.lineTo(left,    top)
      ctx.closePath()

      ctx.fillStyle = @mget('border_fill')
      ctx.fill()

  class GMapPlot extends Plot.Model
    type: 'GMapPlot'
    default_view: GMapPlotView

    initialize: (attrs, options) ->
      options.map = true
      super(attrs, options)

    parent_properties: [
      'border_fill',
      'min_border',
      'min_border_top',
      'min_border_bottom'
      'min_border_left'
      'min_border_right'
    ]

    defaults: () ->
      return _.extend(super(), {
        title: 'GMapPlot'
      })

    display_defaults: () ->
      return _.extend(super(), {
        border_fill: "#eee",
      })

  class GMapPlots extends Backbone.Collection
     model: GMapPlot

  return {
    "Model": GMapPlot,
    "Collection": new GMapPlots(),
    "View": GMapPlotView,
  }<|MERGE_RESOLUTION|>--- conflicted
+++ resolved
@@ -45,86 +45,17 @@
       @unpause()
 
     bind_bokeh_events: () ->
-<<<<<<< HEAD
       super()
-=======
-      safebind(this, @view_state, 'change', () =>
-        @request_render_canvas()
-        @request_render()
-      )
-
-      safebind(this, @x_range, 'change', @request_render)
-      safebind(this, @y_range, 'change', @request_render)
-      safebind(this, @model, 'change:renderers', @build_levels)
-      safebind(this, @model, 'change:tool', @build_levels)
-      safebind(this, @model, 'change', @request_render)
-      safebind(this, @model, 'destroy', () => @remove())
-
-    render_init: () ->
-      # TODO use template
-      @$el.append($("""
-        <div class='bk-button-bar'/>
-        <div class='plotarea'>
-        <div class='bokeh_canvas_wrapper'>
-          <div class="bokeh_gmap"></div>
-          <canvas class='bokeh_canvas'></canvas>
-        </div>
-        </div>
-        """))
-      @button_bar = @$el.find('.bk-button-bar')
-      @canvas_wrapper = @$el.find('.bokeh_canvas_wrapper')
-      @canvas = @$el.find('canvas.bokeh_canvas')
-      @gmap_div = @$el.find('.bokeh_gmap')
-
-    render_canvas: (full_render=true) ->
-      @ctx = @canvas[0].getContext('2d')
-
-      if @hidpi
-        devicePixelRatio = window.devicePixelRatio || 1
-        backingStoreRatio = @ctx.webkitBackingStorePixelRatio ||
-                            @ctx.mozBackingStorePixelRatio ||
-                            @ctx.msBackingStorePixelRatio ||
-                            @ctx.oBackingStorePixelRatio ||
-                            @ctx.backingStorePixelRatio || 1
-        ratio = devicePixelRatio / backingStoreRatio
-      else
-        ratio = 1
->>>>>>> f6cefa38
 
       iw = @frame.get('width')
       ih = @frame.get('height')
       top = @frame.get('bottom')  # TODO (bev) view/screen
       left = @frame.get('left')
 
-<<<<<<< HEAD
       @canvas_view.map_div.attr("style", "top: #{top}px; left: #{left}px; position: absolute")
       @canvas_view.map_div.attr('style', "width:#{iw}px;")
       @canvas_view.map_div.attr('style', "height:#{ih}px;")
       @canvas_view.map_div.width("#{iw}px").height("#{ih}px")
-=======
-      @canvas.width = ow * ratio
-      @canvas.height = oh * ratio
-
-      #@button_bar.attr('style', "width:#{ow}px;")
-      @canvas_wrapper.attr('style', "width:#{ow}px; height:#{oh}px")
-      @canvas.attr('style', "width:#{ow}px;")
-      @canvas.attr('style', "height:#{oh}px;")
-      @canvas.attr('width', ow*ratio).attr('height', oh*ratio)
-      @$el.attr("width", ow).attr('height', oh)
-
-      @ctx.scale(ratio, ratio)
-      @ctx.translate(0.5, 0.5)
-
-      iw = @view_state.get('inner_width')
-      ih = @view_state.get('inner_height')
-      top = @view_state.get('border_top')
-      left = @view_state.get('border_left')
-
-      @gmap_div.attr("style", "top: #{top}px; left: #{left}px; position: absolute")
-      @gmap_div.attr('style', "width:#{iw}px;")
-      @gmap_div.attr('style', "height:#{ih}px;")
-      @gmap_div.width("#{iw}px").height("#{ih}px")
->>>>>>> f6cefa38
       @initial_zoom = @mget('map_options').zoom
 
       build_map = () =>
