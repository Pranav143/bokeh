--- conflicted
+++ resolved
@@ -132,18 +132,17 @@
   Bokeh.WheelZoomTool          = require("tool/wheel_zoom_tool")
   Bokeh.ObjectExplorerTool     = require("tool/object_explorer_tool")
 
+  #page functions
+  Bokeh.one_object_page = require("server/serverrun").load_one_object
+  Bokeh.server_page = require("server/serverrun").load
+
   # widgets
   Bokeh.DataSlider = require("widget/data_slider")
-  Bokeh.server_page = require("server/serverrun").load
-<<<<<<< HEAD
-  Bokeh.one_object_page = require("server/serverrun").load_one_object
-
-=======
   Bokeh.HBox = require("widget/hbox")
   Bokeh.VBox = require("widget/vbox")
   Bokeh.VBoxModelForm = require("widget/vboxmodelform")
   Bokeh.TextInput = require("widget/textinput")
->>>>>>> a310096c
+
   # utils
   Bokeh.ObjectExplorer = require("util/object_explorer")
 
